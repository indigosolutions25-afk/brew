# frozen_string_literal: true

require "cmd/shared_examples/args_parse"
require "cmd/upgrade"

RSpec.describe Homebrew::Cmd::UpgradeCmd do
  include FileUtils
  it_behaves_like "parseable arguments"

  it "upgrades a Formula and cleans up old versions", :integration_test do
    setup_test_formula "testball"
    (HOMEBREW_CELLAR/"testball/0.0.1/foo").mkpath

    expect { brew "upgrade" }.to be_a_success

    expect(HOMEBREW_CELLAR/"testball/0.1").to be_a_directory
    expect(HOMEBREW_CELLAR/"testball/0.0.1").not_to exist
  end

  it "upgrades with asking for user prompts", :integration_test do
    setup_test_formula "testball"
    (HOMEBREW_CELLAR/"testball/0.0.1/foo").mkpath

    expect do
      brew "upgrade", "--ask"
    end.to output(/.*Formula\s*\(1\):\s*testball.*/).to_stdout.and not_to_output.to_stderr

    expect(HOMEBREW_CELLAR/"testball/0.1").to be_a_directory
    expect(HOMEBREW_CELLAR/"testball/0.0.1").not_to exist
  end

  it "upgrades dependencies with asking for user prompts", :integration_test do
    setup_test_formula "testball", <<~RUBY
      depends_on "testball5"
      # should work as its not building but test doesnt pass if dependant
      #depends_on "testball-build" => :build
      depends_on "installed"
    RUBY
    setup_test_formula "installed"
    setup_test_formula "testball5", <<~RUBY
      depends_on "testball4"
    RUBY
    setup_test_formula "testball4"
    setup_test_formula "hiop"
    setup_test_formula "testball-build"

    (HOMEBREW_CELLAR/"testball/0.0.1/foo").mkpath
    (HOMEBREW_CELLAR/"testball5/0.0.1/foo").mkpath
    (HOMEBREW_CELLAR/"testball4/0.0.1/foo").mkpath

    keg_dir = HOMEBREW_CELLAR/"installed"/"1.0"
    keg_dir.mkpath
    touch keg_dir/AbstractTab::FILENAME

    regex = /
      Formulae\s*\(3\):\s*
      (testball|testball5|testball4)
      \s*,\s*
      ((?!\1)testball|testball5|testball4)
      \s*,\s*
      ((?!\1|\2)testball|testball5|testball4)
    /x
    expect do
      brew "upgrade", "--ask"
    end.to output(regex)
      .to_stdout.and not_to_output.to_stderr

    expect(HOMEBREW_CELLAR/"testball/0.1").to be_a_directory
    expect(HOMEBREW_CELLAR/"testball/0.0.1").not_to exist
    expect(HOMEBREW_CELLAR/"testball5/0.1").to be_a_directory
    expect(HOMEBREW_CELLAR/"testball5/0.0.1").not_to exist
    expect(HOMEBREW_CELLAR/"testball4/0.1").to be_a_directory
    expect(HOMEBREW_CELLAR/"testball4/0.0.1").not_to exist
  end

  it "upgrades only the ‘testball’ formula, prompts for dependent checks, and verifies that other fields are updated",
     :integration_test do
    content = <<~RUBY
      version "0.1"
      depends_on "testball-parent"
    RUBY
    setup_test_formula "testball-parent-parent", content, testball_bottle: true
    content = <<~RUBY
      version "0.1"
      depends_on "testball"
    RUBY
    setup_test_formula "testball-parent", content, testball_bottle: true

    content = <<~RUBY
      depends_on "testball5"
<<<<<<< HEAD
      # should work as it's not building but test doesn't pass if dependant
      # depends_on "build" => :build
=======
      # should work as its not building but test doesnt pass if dependant
      depends_on "testball-build" => :build
>>>>>>> aa47105d
      depends_on "installed"
      version "0.1"
    RUBY
    setup_test_formula "testball", content, testball_bottle: true
    setup_test_formula "installed"

    content = <<~RUBY
      version "0.1"
      depends_on "testball4"
    RUBY
    setup_test_formula "testball5", content, testball_bottle: true
    content = <<~RUBY
      version "0.1"
    RUBY
    setup_test_formula "testball4", content, testball_bottle: true
    setup_test_formula "hiop"
    setup_test_formula "testball-build"

    (HOMEBREW_CELLAR/"testball/0.0.1/foo").mkpath
    (HOMEBREW_CELLAR/"testball5/0.0.1/foo").mkpath
    (HOMEBREW_CELLAR/"testball4/0.0.1/foo").mkpath
    (HOMEBREW_CELLAR/"testball-parent/0.0.1/foo").mkpath
    (HOMEBREW_CELLAR/"testball-parent-parent/0.0.1/foo").mkpath

    keg_dir = HOMEBREW_CELLAR/"installed"/"1.0"
    keg_dir.mkpath
    touch keg_dir/AbstractTab::FILENAME

    regex = /
      Formulae\s*\(5\):\s*
      (testball|testball5|testball4|testball-parent|testball-parent-parent)
      \s*,\s*
      ((?!\1)testball|testball5|testball4|testball-parent|testball-parent-parent)
      \s*,\s*
      ((?!\1|\2)testball|testball5|testball4|testball-parent|testball-parent-parent)
      \s*,\s*
      ((?!\1|\2|\3)testball|testball5|testball4|testball-parent|testball-parent-parent)
      \s*,\s*
      ((?!\1|\2|\3|\4)testball|testball5|testball4|testball-parent|testball-parent-parent)
    /x
    expect do
      brew "upgrade", "--ask", "testball"
    end.to output(regex)
      .to_stdout.and not_to_output.to_stderr

    expect(HOMEBREW_CELLAR/"testball/0.1").to be_a_directory
    expect(HOMEBREW_CELLAR/"testball/0.0.1").not_to exist
    expect(HOMEBREW_CELLAR/"testball5/0.1").to be_a_directory
    expect(HOMEBREW_CELLAR/"testball4/0.1").to be_a_directory
    expect(HOMEBREW_CELLAR/"testball-parent/0.1").to be_a_directory
    expect(HOMEBREW_CELLAR/"testball-parent/0.0.1").not_to exist
    expect(HOMEBREW_CELLAR/"testball-parent-parent/0.1").to be_a_directory
    expect(HOMEBREW_CELLAR/"testball-parent-parent/0.0.1").not_to exist

    # Those directories shouldn't exist anymore
    # brew upgrade testball remove testball directory but not the following one
    # Cleanup isn't applied on the dependencies
    # expect(HOMEBREW_CELLAR/"testball5/0.0.1").not_to exist
    # expect(HOMEBREW_CELLAR/"testball4/0.0.1").not_to exist
  end
end<|MERGE_RESOLUTION|>--- conflicted
+++ resolved
@@ -88,13 +88,8 @@
 
     content = <<~RUBY
       depends_on "testball5"
-<<<<<<< HEAD
-      # should work as it's not building but test doesn't pass if dependant
-      # depends_on "build" => :build
-=======
       # should work as its not building but test doesnt pass if dependant
       depends_on "testball-build" => :build
->>>>>>> aa47105d
       depends_on "installed"
       version "0.1"
     RUBY
