--- conflicted
+++ resolved
@@ -493,15 +493,8 @@
     end
   end
 
-<<<<<<< HEAD
-  def check_open_pull_requests(formula, tap_full_name)
-    # check for open requests
-    pull_requests = GitHub.fetch_pull_requests(formula.name, tap_full_name, state: "open")
-    check_for_duplicate_pull_requests(pull_requests, args: args)
-=======
   def check_open_pull_requests(formula, tap_full_name, args:)
     GitHub.check_for_duplicate_pull_requests(formula.name, tap_full_name, state: "open", args: args)
->>>>>>> 117cba91
   end
 
   def check_closed_pull_requests(formula, tap_full_name, version: nil, url: nil, tag: nil, args:)
@@ -511,32 +504,7 @@
       version = Version.detect(url, specs)
     end
     # if we haven't already found open requests, try for an exact match across closed requests
-<<<<<<< HEAD
-    pull_requests = GitHub.fetch_pull_requests("#{formula.name} #{version}", tap_full_name, state: "closed")
-    check_for_duplicate_pull_requests(pull_requests, args: args)
-  end
-
-  def check_for_duplicate_pull_requests(pull_requests, args:)
-    return if pull_requests.blank?
-
-    duplicates_message = <<~EOS
-      These pull requests may be duplicates:
-      #{pull_requests.map { |pr| "#{pr["title"]} #{pr["html_url"]}" }.join("\n")}
-    EOS
-    error_message = "Duplicate PRs should not be opened. Use --force to override this error."
-    if args.force? && !args.quiet?
-      opoo duplicates_message
-    elsif !args.force? && args.quiet?
-      odie error_message
-    elsif !args.force?
-      odie <<~EOS
-        #{duplicates_message.chomp}
-        #{error_message}
-      EOS
-    end
-=======
     GitHub.check_for_duplicate_pull_requests("#{formula.name} #{version}", tap_full_name, state: "closed", args: args)
->>>>>>> 117cba91
   end
 
   def alias_update_pair(formula, new_formula_version)
